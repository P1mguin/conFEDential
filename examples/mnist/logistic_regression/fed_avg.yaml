simulation:
  batch_size: 20
  client_count: 4
  fraction_fit: 1.0
<<<<<<< HEAD
  global_rounds: 3
=======
  global_rounds: 100
>>>>>>> 46b6441c
  learning_method:
    optimizer: SGD
    lr: 0.05
  local_rounds: 10
dataset:
  name: MNIST
  preprocess_fn: |
    def preprocess_fn(element):
      return {
        "x": element["image"].reshape(784) / 255.,
        "y": element["label"]
      }
  splitter:
    alpha: 1
    percent_non_iid: 25
model:
  name: Logistic Regression
  criterion: CrossEntropyLoss
  layers:
    - type: Linear
      in_features: 784
      out_features: 10
    - type: Softmax
      dim: 0<|MERGE_RESOLUTION|>--- conflicted
+++ resolved
@@ -2,11 +2,7 @@
   batch_size: 20
   client_count: 4
   fraction_fit: 1.0
-<<<<<<< HEAD
-  global_rounds: 3
-=======
   global_rounds: 100
->>>>>>> 46b6441c
   learning_method:
     optimizer: SGD
     lr: 0.05
